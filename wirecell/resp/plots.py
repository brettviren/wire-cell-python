--- conflicted
+++ resolved
@@ -57,11 +57,7 @@
 
 def plot_signals(sigs, tlim=None, flim=None, tunits="us", funits="MHz",
                  iunits="femtoampere", ilim=None,
-<<<<<<< HEAD
-                 drawstyle='steps-mid',
-=======
                  drawstyle='steps-mid', linewidth = 1,
->>>>>>> 811514cc
                  *args, **kwds):
     '''
     Plot signals in time and frequency domain.
@@ -75,11 +71,7 @@
     funits_v = unitify(funits)
     iunits_v = unitify(iunits)
 
-<<<<<<< HEAD
-    colors = ["black", "red", "blue", "purple"]
-=======
     colors = ["black","red","blue","orange","purple"]
->>>>>>> 811514cc
 
     nsigs = len(sigs)
     for ind, sig in enumerate(sigs):
