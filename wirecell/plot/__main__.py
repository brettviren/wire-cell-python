#!/usr/bin/env python3
'''
Main CLI to wirecell.plot.
'''

import click
from wirecell.util import ario, plottools
import numpy
import matplotlib.pyplot as plt

cmddef = dict(context_settings = dict(help_option_names=['-h', '--help']))

@click.group(**cmddef)
@click.pass_context
def cli(ctx):
    '''
    wirecell-plot command line interface
    '''
    ctx.ensure_object(dict)


def good_cmap(diverging=True, color=True):
    '''
    An opinionated selection of the available colormaps.

    Diverging picks a cmap with central value as white, o.w. zero is
    white.  If color is False then a grayscale is used.

    https://matplotlib.org/stable/tutorials/colors/colormaps.html
    '''
    if diverging:
        if color: return "seismic"
        return "seismic"        # no gray diverging?
    if color: return "Reds"
    return "Greys"
    
def tier_cmap(tier, color=True):
    '''
    Return a good color map for the given data tier
    '''
    for diverging in ('orig', 'raw'):
        if tier.startswith(diverging):
            return good_cmap(True, color)
    for sequential in ('gauss', 'wiener'):
        if tier.startswith(sequential):
            return good_cmap(False, color)
    return good_cmap()


@cli.command("ntier-frames")
@click.option("--cmap", default="seismic",
              help="Set the color map")
@click.option("-o", "--output", default="ntier-frames.pdf",
              help="Output file")
@click.option("-c", "--cmap",
              multiple=True,
              help="Give color map as tier=cmap")
@click.argument("files", nargs=-1)
def ntier_frames(cmap, output, files):
    '''
    Plot a number of per tier frames.

    Each file should a "frame file" (an ario stream of
    frame/channels/tickinfo arrays)
    '''
    if output.endswith("pdf"):
        print(f'Saving to pdf: {output}')
        Outer = plottools.PdfPages
    else:
        print(f'Saving to: {output}')
        Outer = plottools.NameSequence

    cmaps = {kv[0]:kv[1] for kv in [x.split("=") for x in cmap]}

    readers = [ario.load(f) for f in files]

    tiers = list()
    idents = set()
    for reader in readers:
        myids = set()
        for key in reader:
            name, ident = key.split('.',1)[0].split('_')[1:]
            myids.add(ident)
        tiers.append(name)
        if not idents:
            idents = myids
        else:
            idents = idents.intersection(myids)
    idents = list(idents)
    idents.sort()

    ntiers = len(tiers)
    with Outer(output) as out:
        for ident in idents:
            for tier, reader in zip(tiers, readers):
                fig, ax = plt.subplots(nrows=1, ncols=1) # , sharex=True)

                vmin=-25
                vmax=+25
                if tier.startswith(("gauss", "wiener")):
                    vmin=-0
                    vmax=+10000

                aname = f'frame_{tier}_{ident}'
                try:
                    arr = reader[aname]
                except KeyError:
                    print(f'No such key "{aname}".  Have: {len(reader)}')
                    print(' '.join(reader.keys()))
                    continue
                print(aname, arr.shape)
                arr = (arr.T - numpy.median(arr, axis=1).T).T
                cmap = cmaps.get(tier, "viridis")
                im = ax.imshow(arr, aspect='equal', interpolation='none', cmap=cmap)
                plt.title(tier)
                plt.xlabel("time samples")
                plt.ylabel("channel IDs")
                plt.colorbar(im, ax=ax)
                out.savefig(fig)

    

@cli.command("frame")
@click.option("-n", "--name", default="wave",
              help="The frame plot name")
<<<<<<< HEAD
@click.option("--interactive", is_flag=True, default=False,
              help="running in interactive mode")
@click.argument("datafile")
@click.argument("output")
@click.pass_context
def frame(ctx, name, interactive, datafile, output):
=======
@click.option("-t", "--tag", default="*",
              help="The frame tag")
@click.option("-u", "--unit", default="ADC",
              help="The color units")
@click.option("-r", "--range", default=25.0, type=float,
              help="The color range")
@click.argument("datafile")
@click.argument("output")
@click.pass_context
def frame(ctx, name, tag, unit, range, datafile, output):
>>>>>>> 4ea59c3c
    '''
    Make frame plots of given type.
    '''
    from . import frames
    mod = getattr(frames, name)
    dat = ario.load(datafile)
    with plottools.pages(output) as out:
<<<<<<< HEAD
        mod(dat, out, interactive=interactive)

@cli.command("wave_comp")
@click.option("-t", "--tier", default="orig",
              help="orig, gauss, ...")
@click.option("-c", "--channel", type=int, default=0,
              help="which channel to check")
@click.option("-x", "--xrange", type=(float, float), default=None,
              help="tick range of the output")
@click.option("--interactive", is_flag=True, default=False,
              help="running in interactive mode")
@click.argument("datafile1")
@click.argument("datafile2")
@click.argument("output")
@click.pass_context
def frame(ctx, tier, channel, xrange, interactive, datafile1, datafile2, output):
    '''
    Compare waveforms from files
    '''
    from . import frames
    with plottools.pages(output) as out:
        frames.wave_comp(datafile1, datafile2, out,
        tier=tier, channel=channel, xrange=xrange, interactive=interactive)
=======
        mod(dat, out, tag, unit, range)

>>>>>>> 4ea59c3c
    


def main():
    cli(obj=dict())

if '__main__' == __name__:
    main()
    <|MERGE_RESOLUTION|>--- conflicted
+++ resolved
@@ -123,25 +123,18 @@
 @cli.command("frame")
 @click.option("-n", "--name", default="wave",
               help="The frame plot name")
-<<<<<<< HEAD
+@click.option("-t", "--tag", default="orig",
+              help="The frame tag")
+@click.option("-u", "--unit", default="ADC",
+              help="The color units")
+@click.option("-r", "--range", default=25.0, type=float,
+              help="The color range")
 @click.option("--interactive", is_flag=True, default=False,
               help="running in interactive mode")
 @click.argument("datafile")
 @click.argument("output")
 @click.pass_context
-def frame(ctx, name, interactive, datafile, output):
-=======
-@click.option("-t", "--tag", default="*",
-              help="The frame tag")
-@click.option("-u", "--unit", default="ADC",
-              help="The color units")
-@click.option("-r", "--range", default=25.0, type=float,
-              help="The color range")
-@click.argument("datafile")
-@click.argument("output")
-@click.pass_context
-def frame(ctx, name, tag, unit, range, datafile, output):
->>>>>>> 4ea59c3c
+def frame(ctx, name, tag, unit, range, interactive, datafile, output):
     '''
     Make frame plots of given type.
     '''
@@ -149,10 +142,10 @@
     mod = getattr(frames, name)
     dat = ario.load(datafile)
     with plottools.pages(output) as out:
-<<<<<<< HEAD
-        mod(dat, out, interactive=interactive)
+        mod(dat, out, tag, unit, range, interactive=interactive)
 
-@cli.command("wave_comp")
+
+@cli.command("wave-comp")
 @click.option("-t", "--tier", default="orig",
               help="orig, gauss, ...")
 @click.option("-c", "--channel", type=int, default=0,
@@ -173,10 +166,6 @@
     with plottools.pages(output) as out:
         frames.wave_comp(datafile1, datafile2, out,
         tier=tier, channel=channel, xrange=xrange, interactive=interactive)
-=======
-        mod(dat, out, tag, unit, range)
-
->>>>>>> 4ea59c3c
     
 
 
