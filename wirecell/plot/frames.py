from wirecell import units
from wirecell.util import ario
from wirecell.util.plottools import lg10
import matplotlib.pyplot as plt
import numpy

<<<<<<< HEAD
def spectra(dat, out, tier='orig', interactive=False):
=======
def spectra(dat, out, tier='orig', unit='ADC'):
>>>>>>> 4ea59c3c
    '''
    Plot per-channel spectra of fp['frame_{tier}*'] to out
    '''
    frames = sorted([f for f in dat.keys() if f.startswith(f'frame_{tier}')])

    for fname in frames:
        _,tag,num = fname.split("_")
        ticks = dat[f'tickinfo_{tag}_{num}']
        chans = dat[f'channels_{tag}_{num}']
        chmin = numpy.min(chans)
        chmax = numpy.max(chans)
        nchan = chmax-chmin+1;

        Fmax_MHz = (1/ticks[1]) / units.MHz
        waves = dat[fname]      # (nch x ntick)
        specs = numpy.fft.fft(waves, axis=1)

        hsize = specs.shape[1]//2
        hspecs = numpy.abs(specs[:, :hsize])
        #hspecs = lg10(hspecs)
        hspecs[:,0] = hspecs[:,1] # cheat to ignore DC
        tot = numpy.zeros_like(hspecs[0]);
        chspecs = numpy.zeros((nchan, hsize))
        for ind,ch in enumerate(chans):
            chspecs[ch-chmin] = hspecs[ind]
            tot += hspecs[ind]
        avg = tot / len(chans)

        fig,ax = plt.subplots(1,1)
        ax.set_title("Per channel spectra")
        im = ax.imshow(chspecs, aspect='auto', interpolation='none',
                       extent=(0,Fmax_MHz/2, chmax, chmin))

        ax.set_xlabel("frequency [MHz]")
        ax.set_ylabel("channel")
        fig.colorbar(im, ax=ax)
        out.savefig(fig)

        fig,ax = plt.subplots(1,1)
        ax.set_title("Average spectra")
        freqs = numpy.linspace(0, Fmax_MHz/2, avg.size, endpoint=False)
        ax.plot(freqs, avg)
        ax.set_xlabel("frequency [MHz]")
        if interactive :
            plt.show()
        out.savefig(fig)
        
<<<<<<< HEAD
def wave(dat, out, tier='orig', interactive=False):
=======
def wave(dat, out, tier='orig', unit='ADC', vmm=25):
>>>>>>> 4ea59c3c
    '''
    Plot frames
    '''
    frames = sorted([f for f in dat.keys() if f.startswith(f'frame_{tier}')])

    if unit == 'ADC':
        uscale = 1
        dtype = 'int16'
    else:
        uscale = getattr(units, unit)
        dtype = float



    for fname in frames:
        _,tag,num = fname.split("_")
        print(f'frame "{tag}" #{num}')
        ticks = dat[f'tickinfo_{tag}_{num}']
        chans = dat[f'channels_{tag}_{num}']
        chmin = numpy.min(chans)
        chmax = numpy.max(chans)
        nchan = chmax-chmin+1;

        waves = dat[fname]      # (nch x ntick)
        waves = numpy.array((waves.T - numpy.median(waves, axis=1)).T, dtype=dtype)
        if dtype == float:
            waves /= 1.0*uscale
        chwaves = numpy.zeros((nchan, waves.shape[1]), dtype=dtype)
        for ind,ch in enumerate(chans):
            chwaves[ch-chmin] = waves[ind]
        maxtime = ticks[1]*waves.shape[1]

        print(chwaves.dtype, chwaves.shape)

        fig,(ax,ax2) = plt.subplots(1,2, figsize=(10,6), sharey=True,
                                    gridspec_kw={'width_ratios': [5, 1]})
        ax.set_title("Waveforms")
        im = ax.imshow(chwaves,
                       aspect='auto', interpolation='none',
                       extent=(0,maxtime/units.ms, chmax, chmin),
                       cmap='seismic', vmin=-vmm, vmax=vmm)

        ax.set_xlabel("time [ms]")
        ax.set_ylabel("channel")
<<<<<<< HEAD
        fig.colorbar(im, ax=ax)
        if interactive :
            plt.show()
=======
        fig.colorbar(im, ax=ax, label=unit)

        rms = numpy.sqrt(numpy.sum(chwaves ** 2, axis=1)/chwaves.shape[1])
        chans = numpy.linspace(chmin, chmax+1, chwaves.shape[0], endpoint=True)
        ax2.step(rms, chans)
        ax2.set_xlabel(f'[{unit}]')
        ax2.set_title("RMS")
>>>>>>> 4ea59c3c
        out.savefig(fig)
        
def wave_comp(datafile1, datafile2, out, tier='orig', channel=0, xrange=None, interactive=False):
    '''
    compare waveforms from files, assuming key names in two files are the same
    '''
    dat1 = ario.load(datafile1)
    dat2 = ario.load(datafile2)
    frames1 = sorted([f for f in dat1.keys() if f.startswith(f'frame_{tier}')])

    for fname in frames1:
        waves1 = dat1[fname]
        waves1 = numpy.array((waves1.T - numpy.median(waves1, axis=1)).T, dtype='int16')
        waves2 = dat2[fname]
        waves2 = numpy.array((waves2.T - numpy.median(waves2, axis=1)).T, dtype='int16')

        fig,ax = plt.subplots(1,1, figsize=(10,6))
        ax.set_title(f'Channel: {channel}')
        
        ax.plot(waves1[channel],'-',label=datafile1)
        ax.plot(waves2[channel],'o',label=datafile2)
        ax.set_xlabel("tick [0.5 $\mu$s]")
        ax.legend()
        if xrange is not None :
            ax.set_xlim(xrange)
        if interactive :
            plt.show()
        out.savefig(fig)<|MERGE_RESOLUTION|>--- conflicted
+++ resolved
@@ -4,11 +4,7 @@
 import matplotlib.pyplot as plt
 import numpy
 
-<<<<<<< HEAD
-def spectra(dat, out, tier='orig', interactive=False):
-=======
-def spectra(dat, out, tier='orig', unit='ADC'):
->>>>>>> 4ea59c3c
+def spectra(dat, out, tier='orig', unit='ADC', interactive=False):
     '''
     Plot per-channel spectra of fp['frame_{tier}*'] to out
     '''
@@ -56,11 +52,7 @@
             plt.show()
         out.savefig(fig)
         
-<<<<<<< HEAD
-def wave(dat, out, tier='orig', interactive=False):
-=======
-def wave(dat, out, tier='orig', unit='ADC', vmm=25):
->>>>>>> 4ea59c3c
+def wave(dat, out, tier='orig', unit='ADC', vmm=25, interactive=False):
     '''
     Plot frames
     '''
@@ -105,11 +97,6 @@
 
         ax.set_xlabel("time [ms]")
         ax.set_ylabel("channel")
-<<<<<<< HEAD
-        fig.colorbar(im, ax=ax)
-        if interactive :
-            plt.show()
-=======
         fig.colorbar(im, ax=ax, label=unit)
 
         rms = numpy.sqrt(numpy.sum(chwaves ** 2, axis=1)/chwaves.shape[1])
@@ -117,7 +104,8 @@
         ax2.step(rms, chans)
         ax2.set_xlabel(f'[{unit}]')
         ax2.set_title("RMS")
->>>>>>> 4ea59c3c
+        if interactive :
+            plt.show()
         out.savefig(fig)
         
 def wave_comp(datafile1, datafile2, out, tier='orig', channel=0, xrange=None, interactive=False):
